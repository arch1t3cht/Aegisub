--- conflicted
+++ resolved
@@ -103,11 +103,7 @@
 
 boost_modules = ['chrono', 'filesystem', 'thread', 'locale', 'regex']
 if not get_option('local_boost')
-<<<<<<< HEAD
-    boost_dep = dependency('boost', version: '>=1.60.0',
-=======
     boost_dep = dependency('boost', version: '>=1.70.0',
->>>>>>> 0c53a99b
                             modules: boost_modules + ['system'],
                             required: false,
                             static: get_option('default_library') == 'static')
