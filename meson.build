project('Aegisub', ['c', 'cpp'],
        license: 'BSD-3-Clause',
        meson_version: '>=0.57.0',
        default_options: ['cpp_std=c++14', 'buildtype=debugoptimized'],
        version: '3.2.2')

cmake = import('cmake')

if host_machine.system() == 'windows'
    add_project_arguments('-DNOMINMAX', '-D_WIN32_WINNT=0x0601', language: 'cpp')

    if not get_option('csri').disabled()
        add_global_arguments('-DCSRI_NO_EXPORT', language: 'c')
    endif

    sys_nasm = find_program('nasm', required: false)
    if not sys_nasm.found()
        nasm = subproject('nasm').get_variable('nasm')
        meson.override_find_program('nasm', nasm)
    endif
endif

if host_machine.system() == 'windows'
    version_sh = find_program('tools/version.ps1')
else
    version_sh = find_program('tools/version.sh')
endif
version_inc = include_directories('.')
version_h = custom_target('git_version.h',
                          command: [version_sh, meson.current_build_dir(), meson.current_source_dir()],
                          build_by_default: true,
                          build_always_stale: true, # has internal check whether target file will be refreshed
                          output: ['git_version.h'])

if host_machine.system() == 'darwin' and get_option('build_osx_bundle')
    prefix = meson.current_build_dir() / 'Aegisub.app' / 'Contents'
    bindir = prefix / 'MacOS'
    datadir = prefix / 'SharedSupport'
    localedir = prefix / 'Resources'
    dataroot = datadir
else
    prefix = get_option('prefix')
    bindir = prefix / get_option('bindir')
    datadir = prefix / get_option('datadir')
    localedir = prefix / get_option('localedir')
    dataroot = datadir / 'aegisub'
endif
docdir = prefix / 'doc'

# MSVC sets this automatically with -MDd, but it has a different meaning on other platforms
if get_option('debug') and host_machine.system() != 'windows'
    add_project_arguments('-D_DEBUG', language: 'cpp')
endif

conf = configuration_data()
conf.set_quoted('P_DATA', dataroot)
conf.set_quoted('P_LOCALE', localedir)
if get_option('credit') != ''
    conf.set_quoted('BUILD_CREDIT', get_option('credit'))
endif
conf.set('WITH_UPDATE_CHECKER', get_option('enable_update_checker'))

deps = []
deps_inc = []

if host_machine.system() == 'darwin'
    add_languages('objc', 'objcpp')
    add_project_arguments('-DGL_SILENCE_DEPRECATION', language: 'cpp')
    # meson neither supports objcpp_std nor inherits cpp_std https://github.com/mesonbuild/meson/issues/5495
    add_project_arguments('-std=c++11', language: 'objcpp')
elif host_machine.system() != 'windows'
    conf.set('WITH_FONTCONFIG', 1)
    deps += dependency('fontconfig')
endif

cxx = meson.get_compiler('cpp')
cc = meson.get_compiler('c')
deps += cc.find_library('m', required: false)
deps += cc.find_library('dl', required: false)

if meson.version().version_compare('>=0.60.0')
  iconv_dep = dependency('iconv', fallback: ['iconv', 'libiconv_dep'])
else
  iconv_dep = cc.find_library('iconv', required: false)
  if not (iconv_dep.found() or cc.has_function('iconv_open'))
      iconv_sp = subproject('iconv') # this really needs to be replaced with a proper port
      iconv_dep = iconv_sp.get_variable('libiconv_dep')
  endif
endif
deps += iconv_dep

deps += dependency('libass', version: '>=0.9.7',
                   fallback: ['libass', 'libass_dep'])

boost_modules = ['chrono', 'filesystem', 'thread', 'locale', 'regex']
if not get_option('local_boost')
    boost_dep = dependency('boost', version: '>=1.50.0',
                            modules: boost_modules + ['system'],
                            required: false,
                            static: get_option('default_library') == 'static')
endif

if get_option('local_boost') or not boost_dep.found()
    boost_dep = []
    boost = subproject('boost')
    foreach module: boost_modules
        boost_dep += boost.get_variable('boost_' + module + '_dep')
    endforeach
endif

deps += boost_dep
if host_machine.system() == 'windows'
    conf.set('BOOST_USE_WINDOWS_H', 1)
endif

deps += dependency('zlib')

wx_minver = '>=' + get_option('wx_version')
if host_machine.system() == 'darwin'
    wx_minver = '>=3.1.0'
endif
wx_dep = dependency('wxWidgets', version: wx_minver,
                    required: false,
                    modules: ['std', 'stc', 'gl'])

if wx_dep.found()
    deps += wx_dep
else
    build_shared = true
    if get_option('default_library') == 'static'
        build_shared = false
    endif
    build_type = 'Release'
    if get_option('buildtype') == 'debug'
        build_type = 'Debug'
    endif

    opt_var = cmake.subproject_options()
    opt_var.add_cmake_defines({
        'wxBUILD_INSTALL': false,
        'wxBUILD_PRECOMP': false,       # otherwise breaks project generation w/ meson
        'wxBUILD_SHARED': build_shared,

        'wxUSE_WEBVIEW': false,         # breaks build on linux
        'CMAKE_BUILD_TYPE': build_type,
        'wxUSE_IMAGE': true,
        'wxBUILD_MONOLITHIC': true      # otherwise breaks project generation w/ meson
    })

    wx = cmake.subproject('wxWidgets', options: opt_var)

    deps += [
        wx.dependency('wxmono'),
        wx.dependency('wxregex'),
        wx.dependency('wxscintilla')
    ]

    if host_machine.system() == 'windows' or host_machine.system() == 'darwin'
        deps += [
            wx.dependency('wxpng'),
        ]
    endif

    if host_machine.system() == 'windows'
        deps += [
            wx.dependency('wxzlib'),
            wx.dependency('wxexpat'),
        ]

        if cc.has_header('rpc.h')
            deps += cc.find_library('rpcrt4', required: true)
        else
            error('Missing Windows SDK RPC Library (rpc.h / rpcrt4.lib)')
        endif
        if cc.has_header('commctrl.h')
            deps += cc.find_library('comctl32', required: true)
        else
            error('Missing Windows SDK Common Controls Library (commctrl.h / comctl32.lib)')
        endif
    endif
endif

deps += dependency('icu-uc', version: '>=4.8.1.1')
deps += dependency('icu-i18n', version: '>=4.8.1.1')

dep_avail = []
foreach dep: [
    # audio, in order of precedence
    ['libpulse', [], 'PulseAudio', [], []],
    ['alsa', [], 'ALSA', [], []],
    ['portaudio-2.0', [], 'PortAudio', [], []],
    ['openal', '>=0.0.8', 'OpenAL', [], ['OpenAL']],
    # video
    ['ffms2', '>=2.22', 'FFMS2', ['ffms2', 'ffms2_dep'], []],
    # other
    ['fftw3', [], 'FFTW3', [], []],
    ['hunspell', [], 'Hunspell', ['hunspell', 'hunspell_dep'], []],
    ['uchardet', [], 'uchardet', ['uchardet', 'uchardet_dep'], []],
]
    optname = dep[0].split('-')[0]
    if not get_option(optname).disabled()
        # [provide] section is ignored if required is false;
        # must provided define fallback explicitly
        # (with meson 0.56 you can do allow_fallback: true):
        #d = dependency(dep[0], version: dep[1],
        #               required: false, allow_fallback: true)
        if dep[3].length() > 0
            d = dependency(dep[0], version: dep[1], fallback: dep[3])
        else
            d = dependency(dep[0], version: dep[1], required: false)
        endif

        if not d.found() and dep[4].length() > 0 and host_machine.system() == 'darwin'
            d = dependency('appleframeworks', modules: dep[4], required: false)
        endif

        if d.found()
            deps += d
            conf.set('WITH_@0@'.format(dep[0].split('-')[0].to_upper()), 1)
            dep_avail += dep[2]
        elif get_option(optname).enabled()
            error('@0@ enabled but not found'.format(dep[2]))
        endif
    endif
endforeach

<<<<<<< HEAD
if get_option('avisynth').enabled()
=======
needs_ffmpeg = false

if get_option('bestsource').enabled()
    conf.set('WITH_BESTSOURCE', 1)
    bs = subproject('bestsource')
    deps += bs.get_variable('bestsource_dep')
    dep_avail += 'BestSource'
    needs_ffmpeg = true
endif

if needs_ffmpeg
    conf.set('WITH_FFMPEG', 1)
    deps += [
      dependency('libavutil', default_options: ['tests=disabled']),
      dependency('libswscale', default_options: ['tests=disabled']),
    ]
endif

if host_machine.system() == 'windows' and get_option('avisynth').enabled()
>>>>>>> ff43f3d6
    conf.set('WITH_AVISYNTH', 1) # bundled separately with installer
    dep_avail += 'AviSynth'

    avs_opt = cmake.subproject_options()
    avs_opt.add_cmake_defines({
        'HEADERS_ONLY': true
    })

    avs = cmake.subproject('avisynth', options: avs_opt)
    deps_inc += avs.include_directories('AviSynth-Headers')

    if host_machine.system() == 'windows'
      deps += cc.find_library('avifil32', required: true)
    endif
endif

if get_option('vapoursynth').enabled()
    conf.set('WITH_VAPOURSYNTH', 1)
    vs_sub = subproject('vapoursynth')
    deps_inc += vs_sub.get_variable('vs_inc')
    dep_avail += 'VapourSynth'
endif

if host_machine.system() == 'windows' and not get_option('directsound').disabled()
    dsound_dep = cc.find_library('dsound', required: get_option('directsound'))
    winmm_dep = cc.find_library('winmm', required: get_option('directsound'))
    ole32_dep = cc.find_library('ole32', required: get_option('directsound'))
    have_dsound_h = cc.has_header('dsound.h')
    if not have_dsound_h and get_option('directsound').enabled()
        error('DirectSound enabled but dsound.h not found')
    endif

    dxguid_dep = cc.find_library('dxguid', required: true)
    if dsound_dep.found() and winmm_dep.found() and ole32_dep.found() and dxguid_dep.found() and have_dsound_h
        deps += [dsound_dep, winmm_dep, ole32_dep, dxguid_dep]
        conf.set('WITH_DIRECTSOUND', 1)
        dep_avail += 'DirectSound'
    endif
endif

if host_machine.system() == 'darwin'
    frameworks_dep = dependency('appleframeworks', modules : ['CoreText', 'CoreFoundation', 'AppKit', 'Carbon', 'IOKit'])
    deps += frameworks_dep
endif

# TODO: OSS

def_audio = get_option('default_audio_output')
if def_audio != 'auto'
    if not dep_avail.contains(def_audio)
        error('Default audio output "@0@" selected but not available'.format(def_audio))
    endif
elif dep_avail.length() != 0
    def_audio = dep_avail[0]
else
    def_audio = ''
endif

conf_platform = configuration_data()
conf_platform.set('DEFAULT_PLAYER_AUDIO', def_audio)

luajit = dependency('luajit', version: '>=2.0.0', required: get_option('system_luajit'))
if luajit.found() and luajit.type_name() != 'internal'
    luajit_test = cc.run('''#include <lauxlib.h>
int main(void)
{
    lua_State *L = luaL_newstate();
    if (!L) return 1;
    // This is valid in lua 5.2, but a syntax error in 5.1
    const char testprogram[] = "function foo() while true do break return end end";
    return luaL_loadstring(L, testprogram) == LUA_ERRSYNTAX;
}''', dependencies: luajit)

    if luajit_test.returncode() == 1
        if get_option('system_luajit')
            error('System luajit found but not compiled in 5.2 mode')
        else
            message('System luajit found but not compiled in 5.2 mode; using built-in luajit')
        endif
    else
        deps += luajit
    endif
else
    message('System luajit not found; using built-in luajit')
endif

if not deps.contains(luajit)
    luajit_sp = subproject('luajit')
    luajit_inc = luajit_sp.get_variable('src_inc')
    deps += luajit_sp.get_variable('luajit_dep')
else
    luajit_inc = include_directories(luajit.get_variable('includedir'))
endif
subdir('subprojects/luabins/src')

dep_gl = dependency('gl', required: false)
if not dep_gl.found()
    if host_machine.system() == 'windows'
        dep_gl = cc.find_library('opengl32', required: false)
    else
        dep_gl = cc.find_library('GL', required: false)
    endif

    if not cc.has_header('GL/gl.h')
        dep_gl = dependency('', required: false)
    endif
endif
if host_machine.system() == 'darwin'
    conf.set('HAVE_OPENGL_GL_H', 1)
endif

if not dep_gl.found()
    error('OpenGL implementation not found')
endif

deps += dep_gl

if not get_option('csri').disabled() and host_machine.system() == 'windows'
    conf.set('WITH_CSRI', 1)

    csri_sp = subproject('csri')
    deps += csri_sp.get_variable('csri_dep')
endif

acconf = configure_file(output: 'acconf.h', configuration: conf)

subdir('automation')
subdir('libaegisub')
subdir('packages')
subdir('po')
subdir('src')
subdir('tests')

aegisub_cpp_pch = ['src/include/agi_pre.h']
aegisub_c_pch = ['src/include/agi_pre_c.h']

aegisub = executable('aegisub', aegisub_src, version_h, acconf,
                     link_with: [libresrc, libluabins, libaegisub],
                     include_directories: [libaegisub_inc, libresrc_inc, version_inc, deps_inc, include_directories('src')],
                     cpp_pch: aegisub_cpp_pch,
                     c_pch: aegisub_c_pch,
                     install: true,
                     install_dir: bindir,
                     dependencies: deps,
                     win_subsystem: 'windows')

if host_machine.system() == 'windows'
    mt_exe = find_program('mt.exe')
    apply_manifest = find_program(meson.project_source_root() / 'tools/apply-manifest.py')
    custom_target('apply-manifest',
                  input: aegisub,
                  output: 'applied_manifest',
                  command: [apply_manifest, mt_exe, '@INPUT@'],
                  build_by_default: true)
endif<|MERGE_RESOLUTION|>--- conflicted
+++ resolved
@@ -224,9 +224,6 @@
     endif
 endforeach
 
-<<<<<<< HEAD
-if get_option('avisynth').enabled()
-=======
 needs_ffmpeg = false
 
 if get_option('bestsource').enabled()
@@ -245,8 +242,7 @@
     ]
 endif
 
-if host_machine.system() == 'windows' and get_option('avisynth').enabled()
->>>>>>> ff43f3d6
+if get_option('avisynth').enabled()
     conf.set('WITH_AVISYNTH', 1) # bundled separately with installer
     dep_avail += 'AviSynth'
 
