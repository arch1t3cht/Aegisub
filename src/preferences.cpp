--- conflicted
+++ resolved
@@ -449,12 +449,8 @@
 	p->OptionChoice(expert, _("Subtitles provider"), sp_choice, "Subtitle/Provider");
 	
 	p->OptionAdd(expert, _("Video Panning"), "Video/Video Pan");
-<<<<<<< HEAD
-	p->OptionAdd(expert, _("Default to UI Zoom"), "Video/Default to UI Zoom");
-=======
 	p->OptionAdd(expert, _("Default to Video Zoom"), "Video/Default to Video Zoom")
 		->SetToolTip("Reverses the behavior of Ctrl while scrolling the video display. If not set, scrolling will default to UI zoom and Ctrl+scrolling will zoom the video. If set, this will be reversed.");
->>>>>>> c07a6482
 	
 
 #ifdef WITH_AVISYNTH
