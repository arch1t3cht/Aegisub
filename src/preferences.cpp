--- conflicted
+++ resolved
@@ -232,18 +232,16 @@
 	auto tl_assistant = p->PageSizer(_("Translation Assistant"));
 	p->OptionAdd(tl_assistant, _("Skip over whitespace"), "Tool/Translation Assistant/Skip Whitespace");
 
-<<<<<<< HEAD
 	auto visual_tools = p->PageSizer(_("Visual Tools"));
 	p->OptionAdd(visual_tools, _("Shape handle size"), "Tool/Visual/Shape Handle Size");
 
 	auto color_picker = p->PageSizer(_("Colour Picker"));
 	p->OptionAdd(color_picker, _("Restrict Screen Picker to Window"), "Tool/Colour Picker/Restrict to Window");
-=======
+
 #if defined(__WXMSW__) && wxVERSION_NUMBER >= 3300
 	auto dark_mode = p->PageSizer(_("Dark Mode"));
 	p->OptionAdd(dark_mode, _("Enable experimental dark mode (restart required)"), "App/Dark Mode");
 #endif
->>>>>>> 41851445
 
 	p->SetSizerAndFit(p->sizer);
 }
