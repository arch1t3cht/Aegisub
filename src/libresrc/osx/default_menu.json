{
    "grid_context" : [
        { "command" : "subtitle/insert/before", "text" : "&Insert (before)" },
        { "command" : "subtitle/insert/after", "text" : "Insert (after)" },
        { "command" : "subtitle/insert/before/videotime", "text" : "Insert at video time (before)" },
        { "command" : "subtitle/insert/after/videotime", "text" : "Insert at video time (after)" },
        {},
        { "command" : "edit/line/duplicate" },
        { "command" : "edit/line/split/before" },
        { "command" : "edit/line/split/after" },
        {},
        { "command" : "grid/swap" },
        { "command" : "edit/line/join/concatenate", "text" : "&Join (concatenate)" },
        { "command" : "edit/line/join/keep_first", "text" : "Join (keep first)" },
        { "command" : "edit/line/join/as_karaoke", "text" : "Join (as Karaoke)" },
        {},
        { "command" : "time/continuous/start", "text" : "&Make times continuous (change start)" },
        { "command" : "time/continuous/end", "text" : "&Make times continuous (change end)" },
        { "command" : "edit/line/recombine" },
        {},
        { "command" : "audio/save/clip" },
        {},
        { "command" : "grid/fold/create" },
        { "command" : "grid/fold/toggle" },
        { "command" : "grid/fold/clear" },
        {},
        { "command" : "edit/line/cut" },
        { "command" : "edit/line/copy" },
        { "command" : "edit/line/paste" },
        { "command" : "edit/line/paste/over" },
        {},
        { "command" : "edit/line/delete" }
    ],
    "main" : [
        { "submenu" : "main/file",     "text" : "&File" },
        { "submenu" : "main/edit",     "text" : "&Edit" },
        { "submenu" : "main/view",     "text" : "Vie&w" },
        { "submenu" : "main/subtitle", "text" : "&Subtitle" },
        { "submenu" : "main/timing",   "text" : "&Timing" },
        { "submenu" : "main/video",    "text" : "&Video" },
        { "submenu" : "main/audio",    "text" : "&Audio" },
        { "special" : "automation",    "text" : "A&utomation" },
        { "submenu" : "main/window",   "text" : "Window" },
        { "submenu" : "main/help",     "text" : "&Help", "special" : "help" }
    ],
    "main/file" : [
        { "command" : "subtitle/new", "text" : "New" },
        { "command" : "subtitle/open", "text" : "Open..." },
        { "command" : "subtitle/open/charset" },
        { "command" : "subtitle/open/video" },
        { "command" : "subtitle/open/autosave" },
        { "recent" : "Subtitle", "text" : "Open Recent" },
        {},
        { "command" : "subtitle/close" },
        { "command" : "subtitle/save", "text" : "Save" },
        { "command" : "subtitle/save/as", "text" : "Save As..." },
        { "command" : "tool/export", "text" : "Export As..." },
        {},
        { "command" : "subtitle/properties" },
        { "command" : "subtitle/attachment" },
        { "command" : "tool/font_collector" },
        {},
        { "command" : "app/exit", "special" : "exit" }
    ],
    "main/edit" : [
        { "command" : "edit/undo" },
        { "command" : "edit/redo" },
        {},
        { "command" : "edit/line/cut" },
        { "command" : "edit/line/copy" },
        { "command" : "edit/line/paste" },
        { "command" : "edit/line/paste/over" },
        { "command" : "subtitle/select/all" },
        {},
        { "command" : "subtitle/find" },
        { "command" : "subtitle/find/next" },
        { "command" : "edit/find_replace" },
        { "command" : "subtitle/spellcheck" }
    ],
    "main/subtitle" : [
        { "command" : "tool/style/manager" },
        { "command" : "tool/style/assistant" },
        { "command" : "tool/translation_assistant" },
        { "command" : "tool/resampleres" },
        {},
        { "submenu" : "main/subtitle/insert lines", "text" : "&Insert Lines" },
        { "command" : "edit/line/duplicate" },
        { "command" : "edit/line/split/before" },
        { "command" : "edit/line/split/after" },
        { "command" : "edit/line/delete" },
        {},
        { "submenu" : "main/subtitle/join lines", "text" : "Join Lines" },
        { "command" : "edit/line/recombine" },
        { "command" : "edit/line/split/by_karaoke" },
        {},
        { "command" : "grid/fold/open_all" },
        { "command" : "grid/fold/close_all" },
        { "command" : "grid/fold/clear_all" },
        {},
        { "submenu" : "main/subtitle/sort lines", "text" : "Sort All Lines" },
        { "submenu" : "main/subtitle/sort selected lines", "text" : "Sort Selected Lines" },
        { "command" : "grid/swap" },
        { "command" : "tool/line/select" }
    ],
    "main/subtitle/insert lines" : [
        { "command" : "subtitle/insert/before" },
        { "command" : "subtitle/insert/after" },
        { "command" : "subtitle/insert/before/videotime" },
        { "command" : "subtitle/insert/after/videotime" }
    ],
    "main/subtitle/join lines" : [
        { "command" : "edit/line/join/concatenate" },
        { "command" : "edit/line/join/keep_first" },
        { "command" : "edit/line/join/as_karaoke" }
    ],
    "main/subtitle/sort lines" : [
        { "command" : "grid/sort/start" },
        { "command" : "grid/sort/end" },
        { "command" : "grid/sort/style" },
        { "command" : "grid/sort/actor" },
        { "command" : "grid/sort/effect" },
        { "command" : "grid/sort/text" },
        { "command" : "grid/sort/text_stripped" },
        { "command" : "grid/sort/layer" }
    ],
    "main/subtitle/sort selected lines" : [
        { "command" : "grid/sort/start/selected" },
        { "command" : "grid/sort/end/selected" },
        { "command" : "grid/sort/style/selected" },
        { "command" : "grid/sort/actor/selected" },
        { "command" : "grid/sort/effect/selected" },
        { "command" : "grid/sort/text/selected" },
        { "command" : "grid/sort/text_stripped/selected" },
        { "command" : "grid/sort/layer/selected" }
    ],
    "main/timing" : [
        { "command" : "time/shift" },
        { "command" : "tool/time/postprocess" },
        { "command" : "tool/time/kanji" },
        {},
        { "command" : "time/snap/start_video" },
        { "command" : "time/snap/end_video" },
        { "command" : "time/snap/scene" },
        { "command" : "time/frame/current" },
        {},
        { "submenu" : "main/timing/make times continuous", "text" : "Make Times Continuous" }
    ],
    "main/timing/make times continuous" : [
        { "command" : "time/continuous/start" },
        { "command" : "time/continuous/end" }
    ],
    "main/video" : [
        { "command" : "video/open" },
        { "command" : "video/close" },
        { "recent" : "Video" },
        { "command" : "video/open/dummy" },
        { "command" : "video/details" },
        {},
        { "command" : "timecode/open" },
        { "command" : "timecode/save" },
        { "command" : "timecode/close" },
        { "recent" : "Timecodes" },
        {},
        { "command" : "keyframe/open" },
        { "command" : "keyframe/save" },
        { "command" : "keyframe/close" },
        { "recent" : "Keyframes" },
        {},
        { "command" : "video/detach" },
        { "submenu" : "main/video/set zoom", "text" : "Set &Zoom" },
        { "submenu" : "main/video/override ar", "text" : "Override &AR" },
        { "command" : "video/show_overscan" },
        {},
        { "command" : "video/jump" },
        { "command" : "video/jump/start" },
        { "command" : "video/jump/end" }
    ],
    "main/video/set zoom" : [
        { "command" : "video/zoom/50" },
        { "command" : "video/zoom/100" },
        { "command" : "video/zoom/200" }
    ],
    "main/video/override ar" : [
        { "command" : "video/aspect/default" },
        { "command" : "video/aspect/full" },
        { "command" : "video/aspect/wide" },
        { "command" : "video/aspect/cinematic" },
        { "command" : "video/aspect/custom" }
    ],
    "main/audio" : [
        { "command" : "audio/open" },
        { "command" : "audio/open/video" },
        { "command" : "audio/close" },
        { "recent" : "Audio" },
        {},
        { "command" : "audio/view/spectrum" },
        { "command" : "audio/view/waveform" },
        { "command" : "audio/open/blank" },
        { "command" : "audio/open/noise" }
    ],
    "main/view" : [
        { "command" : "app/language" },
        { "command" : "app/options", "special" : "options" },
        {},
        { "command" : "app/display/subs" },
        { "command" : "app/display/video_subs" },
        { "command" : "app/display/audio_subs" },
        { "command" : "app/display/full" },
        {},
        { "command" : "grid/tags/show" },
        { "command" : "grid/tags/simplify" },
        { "command" : "grid/tags/hide" },
        {},
        { "command" : "app/toggle/toolbar" }
    ],
    "main/window" : [
        { "command" : "app/minimize" },
        { "command" : "app/maximize" },
        {},
        { "command" : "app/bring_to_front" },
        {},
        { "special" : "window" }
    ],
    "main/help" : [
        { "command" : "help/contents" },
        {},
        { "command" : "help/website" },
        { "command" : "help/bugs" },
        {},
        { "command" : "help/irc" },
        { "command" : "app/updates" },
        { "command" : "app/about", "special" : "about" },
        { "command" : "app/log" }
    ],
    "video_context" : [
        { "command" : "video/frame/save" },
        { "command" : "video/frame/copy" },
        {},
        { "command" : "video/frame/save/raw" },
        { "command" : "video/frame/copy/raw" },
        {},
<<<<<<< HEAD
        { "command" : "video/frame/save/subs" },
        { "command" : "video/frame/copy/subs" },
        {},
        { "command" : "video/copy_coordinates" }
=======
        { "command" : "video/copy_coordinates" },
        { "command" : "video/pan_reset" }
>>>>>>> 3f017bc2
    ]
}<|MERGE_RESOLUTION|>--- conflicted
+++ resolved
@@ -239,14 +239,10 @@
         { "command" : "video/frame/save/raw" },
         { "command" : "video/frame/copy/raw" },
         {},
-<<<<<<< HEAD
         { "command" : "video/frame/save/subs" },
         { "command" : "video/frame/copy/subs" },
         {},
-        { "command" : "video/copy_coordinates" }
-=======
         { "command" : "video/copy_coordinates" },
         { "command" : "video/pan_reset" }
->>>>>>> 3f017bc2
     ]
 }