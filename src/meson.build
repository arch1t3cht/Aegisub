--- conflicted
+++ resolved
@@ -176,15 +176,8 @@
     )
 elif host_machine.system() == 'windows'
     aegisub_src += files(
-<<<<<<< HEAD
-=======
-<<<<<<< Updated upstream
         'avisynth_wrap.cpp',
-||||||| Stash base
-=======
         'crash_writer_minidump.cpp',
->>>>>>> Stashed changes
->>>>>>> df9d4421
         'font_file_lister_gdi.cpp',
         # 'libass_gdi_fontselect.cpp',
     )
